from __future__ import annotations
from typing import NoReturn

<<<<<<< HEAD
from typing import Tuple, NoReturn
=======
>>>>>>> 9d35a8e3
from ...base import BaseEstimator
import numpy as np
from itertools import product

from IMLearn.metrics.loss_functions import misclassification_error
import pandas as pd


class DecisionStump(BaseEstimator):
    """
    A decision stump classifier for {-1,1} labels according to the CART algorithm

    Attributes
    ----------
    self.threshold_ : float
        The threshold by which the data is split

    self.j_ : int
        The index of the feature by which to split the data

    self.sign_: int
        The label to predict for samples where the value of the j'th feature is about the threshold
    """

    def __init__(self) -> DecisionStump:
        """
        Instantiate a Decision stump classifier
        """
        super().__init__()
        self.threshold_, self.j_, self.sign_ = None, None, None

    def _fit(self, X: np.ndarray, y: np.ndarray) -> NoReturn:
        """
        fits a decision stump to the given data

        Parameters
        ----------
        X : ndarray of shape (n_samples, n_features)
            Input data to fit an estimator for

        y : ndarray of shape (n_samples, )
            Responses of input data to fit to
        """
        # initialize loop parameters:
        signs = np.unique(y)

        cols = ['sign', 'j', 'thresh', 'error']
        res = pd.DataFrame(columns=cols)
        res[['sign', 'j']] = list(product(signs, range(X.shape[1])))
        res['thresh'], res['error'] = \
            zip(*(res.apply(
                lambda row: self._find_threshold
                (X[:, int(row[1])], y, row[0]), axis=1)))

        self.threshold_, self.j_, self.sign_ = res.loc[res['error'].idxmin(),
                                                       ['thresh', 'j', 'sign']]
        self.fitted_ = True


    def _predict(self, X: np.ndarray) -> np.ndarray:
        """
        Predict responses for given samples using fitted estimator

        Parameters
        ----------
        X : ndarray of shape (n_samples, n_features)
            Input data to predict responses for

        y : ndarray of shape (n_samples, )
            Responses of input data to fit to

        Returns
        -------
        responses : ndarray of shape (n_samples, )
            Predicted responses of given samples

        Notes
        -----
        Feature values strictly below threshold are predicted as `-sign` whereas values which equal
        to or above the threshold are predicted as `sign`
        """

        return np.where(X[:, int(self.j_)] < self.threshold_, -self.sign_,
                        self.sign_)

<<<<<<< HEAD
    def _find_threshold(self, values: np.ndarray, labels: np.ndarray, sign: int) -> Tuple[float, float]:
=======
    def _find_threshold(self, values: np.ndarray, labels: np.ndarray,
                        sign: int) -> float:
>>>>>>> 9d35a8e3
        """
        Given a feature vector and labels, find a threshold by which to perform a split
        The threshold is found according to the value minimizing the misclassification
        error along this feature

        Parameters
        ----------
        values: ndarray of shape (n_samples,)
            A feature vector to find a splitting threshold for

        labels: ndarray of shape (n_samples,)
            The labels to compare against

        sign: int
            Predicted label assigned to values equal to or above threshold

        Returns
        -------
        thr: float
            Threshold by which to perform split

        thr_err: float between 0 and 1
            Misclassificaiton error of returned threshold

        Notes
        -----
        For every tested threshold, values strictly below threshold are predicted as `-sign` whereas values
        which equal to or above the threshold are predicted as `sign`
        """

        thresholds = pd.Series(sorted(values)).rolling(2).mean().dropna()
        err = thresholds.apply(lambda t: misclassification_error(
                             labels, np.where(values < t, -sign, sign)))

        return thresholds[err.idxmin()], err.min()


    def _loss(self, X: np.ndarray, y: np.ndarray) -> float:
        """
        Evaluate performance under misclassification loss function

        Parameters
        ----------
        X : ndarray of shape (n_samples, n_features)
            Test samples

        y : ndarray of shape (n_samples, )
            True labels of test samples

        Returns
        -------
        loss : float
            Performance under missclassification loss function
        """

        return misclassification_error(y, self.predict(X))<|MERGE_RESOLUTION|>--- conflicted
+++ resolved
@@ -1,10 +1,8 @@
 from __future__ import annotations
 from typing import NoReturn
 
-<<<<<<< HEAD
+
 from typing import Tuple, NoReturn
-=======
->>>>>>> 9d35a8e3
 from ...base import BaseEstimator
 import numpy as np
 from itertools import product
@@ -90,12 +88,7 @@
         return np.where(X[:, int(self.j_)] < self.threshold_, -self.sign_,
                         self.sign_)
 
-<<<<<<< HEAD
     def _find_threshold(self, values: np.ndarray, labels: np.ndarray, sign: int) -> Tuple[float, float]:
-=======
-    def _find_threshold(self, values: np.ndarray, labels: np.ndarray,
-                        sign: int) -> float:
->>>>>>> 9d35a8e3
         """
         Given a feature vector and labels, find a threshold by which to perform a split
         The threshold is found according to the value minimizing the misclassification
