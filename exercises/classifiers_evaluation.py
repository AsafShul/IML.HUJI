--- conflicted
+++ resolved
@@ -2,17 +2,13 @@
 from typing import Tuple
 from utils import *
 import plotly.graph_objects as go
-<<<<<<< HEAD
 import plotly.express as px
 import plotly.io as pio
 from plotly.subplots import make_subplots
 from os import path
 
 pio.templates.default = "simple_white"
-=======
-from plotly.subplots import make_subplots
 from math import atan2, pi
->>>>>>> f3eb47f4
 
 
 def load_dataset(filename: str) -> Tuple[np.ndarray, np.ndarray]:
@@ -34,12 +30,10 @@
         Class vector specifying for each sample its class
 
     """
+    # data = np.load(filename)
+    # return data[:, :-1], data[:, -1]
     data = np.load(filename)
-<<<<<<< HEAD
-    return data[:, :-1], data[:, -1]
-=======
     return data[:, :2], data[:, 2].astype(int)
->>>>>>> f3eb47f4
 
 
 def run_perceptron():
@@ -51,6 +45,7 @@
     """
     for n, f in [("Linearly Separable", "linearly_separable.npy"),
                  ("Linearly Inseparable", "linearly_inseparable.npy")]:
+        # Plot figure of loss as function of fitting iteration
         # Load dataset
         samples, labels = load_dataset(path.join('../datasets', f))
         losses = []
@@ -62,15 +57,10 @@
         # px.scatter(samples, color=labels).show()
         perceptron_classifier.fit(samples, labels)
 
-<<<<<<< HEAD
         # Plot figure
         perceptron_loss_fig = px.line(x=np.arange(len(losses)), y=losses)
         perceptron_loss_fig.update_layout(title_text=n, title_x=0.5)
         perceptron_loss_fig.show()
-=======
-        # Plot figure of loss as function of fitting iteration
-        raise NotImplementedError()
->>>>>>> f3eb47f4
 
 
 def get_ellipse(mu: np.ndarray, cov: np.ndarray):
@@ -118,7 +108,6 @@
         gaussian_classifier = GaussianNaiveBayes()
         lda_classifier = LDA()
 
-<<<<<<< HEAD
         # Fit models and predict over training set
         gaussian_classifier.fit(samples, labels)
         lda_classifier.fit(samples, labels)
@@ -232,22 +221,6 @@
                      translation_matrix
 
     return ellipse_coords
-=======
-        # Plot a figure with two suplots, showing the Gaussian Naive Bayes predictions on the left and LDA predictions
-        # on the right. Plot title should specify dataset used and subplot titles should specify algorithm and accuracy
-        # Create subplots
-        from IMLearn.metrics import accuracy
-        raise NotImplementedError()
->>>>>>> f3eb47f4
-
-        # Add traces for data-points setting symbols and colors
-        raise NotImplementedError()
-
-        # Add `X` dots specifying fitted Gaussians' means
-        raise NotImplementedError()
-
-        # Add ellipses depicting the covariances of the fitted Gaussians
-        raise NotImplementedError()
 
 
 if __name__ == '__main__':
