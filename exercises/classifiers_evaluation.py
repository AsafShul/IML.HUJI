from IMLearn.learners.classifiers import Perceptron, LDA, GaussianNaiveBayes
from typing import Tuple
from utils import *
import plotly.graph_objects as go
import plotly.express as px
import plotly.io as pio
from plotly.subplots import make_subplots
from os import path

pio.templates.default = "simple_white"
from math import atan2, pi


def load_dataset(filename: str) -> Tuple[np.ndarray, np.ndarray]:
    """
    Load dataset for comparing the Gaussian Naive Bayes and LDA classifiers. File is assumed to be an
    ndarray of shape (n_samples, 3) where the first 2 columns represent features and the third column the class

    Parameters
    ----------
    filename: str
        Path to .npy data file

    Returns
    -------
    X: ndarray of shape (n_samples, 2)
        Design matrix to be used

    y: ndarray of shape (n_samples,)
        Class vector specifying for each sample its class

    """
    data = np.load(filename)
    return data[:, :2], data[:, 2].astype(int)

def run_perceptron():
    """
    Fit and plot fit progression of the Perceptron algorithm over both the linearly separable and inseparable datasets

    Create a line plot that shows the perceptron algorithm's training loss values (y-axis)
    as a function of the training iterations (x-axis).
    """
    for n, f in [("Linearly Separable", "linearly_separable.npy"),
                 ("Linearly Inseparable", "linearly_inseparable.npy")]:
<<<<<<< HEAD
=======
        # Plot figure of loss as function of fitting iteration
>>>>>>> 9d35a8e3
        # Load dataset
        samples, labels = load_dataset(path.join('../datasets', f))
        losses = []

        # Fit Perceptron and record loss in each fit iteration
        perceptron_classifier = Perceptron(callback=
                                           lambda fit, x, y: losses.append(
                                               fit.loss(x, y)))
        perceptron_classifier.fit(samples, labels)

        # Plot figure
        perceptron_loss_fig = px.line(x=np.arange(len(losses)), y=losses,
                                      labels=dict(x='Iteration',
                                                  y='Normalized Loss'))
        perceptron_loss_fig.update_layout(title_text=f'{n} Perceptron Loss',
                                          title_x=0.5)
        perceptron_loss_fig.show()


def get_ellipse(mu: np.ndarray, cov: np.ndarray):
    """
    Draw an ellipse centered at given location and according to specified covariance matrix

    Parameters
    ----------
    mu : ndarray of shape (2,)
        Center of ellipse

    cov: ndarray of shape (2,2)
        Covariance of Gaussian

    Returns
    -------
        scatter: A plotly trace object of the ellipse
    """
    l1, l2 = tuple(np.linalg.eigvalsh(cov)[::-1])
    theta = atan2(l1 - cov[0, 0], cov[0, 1]) if cov[0, 1] != 0 else (
        np.pi / 2 if cov[0, 0] < cov[1, 1] else 0)
    t = np.linspace(0, 2 * pi, 100)
    xs = (l1 * np.cos(theta) * np.cos(t)) - (l2 * np.sin(theta) * np.sin(t))
    ys = (l1 * np.sin(theta) * np.cos(t)) + (l2 * np.cos(theta) * np.sin(t))

    return go.Scatter(x=mu[0] + xs, y=mu[1] + ys, mode="lines",
                      marker_color="black")


def compare_gaussian_classifiers():
    """
    Fit both Gaussian Naive Bayes and LDA classifiers on both gaussians1 and gaussians2 datasets
    """
    from IMLearn.metrics import accuracy

    # initialize parameters:
    symbols_dict = {0: 'circle', 1: 'square', 2: 'diamond'}
    colors_dict = {0: 'lightsalmon', 1: 'gold', 2: 'cornflowerblue'}

    # loop over datasets:
    for f in ["gaussian1.npy", "gaussian2.npy"]:
        # Load dataset
        samples, labels = load_dataset(path.join('../datasets', f))
        true_symbols = [symbols_dict[f] for f in labels]
        lims = np.array([samples.min(axis=0),
                         samples.max(axis=0)]).T + np.array([-.4, .4])

        # initialize classifiers:
        gaussian_classifier = GaussianNaiveBayes()
        lda_classifier = LDA()

        # Fit models and predict over training set
        gaussian_classifier.fit(samples, labels)
        lda_classifier.fit(samples, labels)

        # Predict over samples:
        gc_response = gaussian_classifier.predict(samples)
        lda_response = lda_classifier.predict(samples)

        # initialize figure:
        fig = make_subplots(rows=1, cols=2,
                            subplot_titles=(
                                f'Gaussian Naive Bayes, Accuracy:'
                                f' {round(accuracy(labels, gc_response), 3) * 100}%',
                                f'LDA, Accuracy:'
                                f' {round(accuracy(labels, lda_response), 3) * 100}%'))
        fig.update_layout(
            title_text=f'Comparing classifiers over "{f}" dataset',
            title_x=0.5)
        fig.update_layout(showlegend=False)

        # set parameters:
        responses = [gc_response, lda_response]
        classifiers = [gaussian_classifier, lda_classifier]

        # Plot the figures (scatter, ellipse, and markers)
        for i, item in enumerate(zip(classifiers, responses)):
            # extract params:
            classifier, response = item

            # Plot scatter of the classifier:
            scatter_trace = go.Scatter(x=samples[:, 0], y=samples[:, 1],
                                       mode='markers',
                                       marker=dict(color=
                                                   [colors_dict[f] for f in
                                                    response.reshape(-1, )],
                                                   symbol=true_symbols,
                                                   size=10,
                                                   line=dict(width=2)
                                                   )
                                       )

            # plot classes results:
            ellipse_traces = []
            gaussian_markers = []
            for _class in classifier.classes_:
                cov_mat = np.diag(classifier.vars_[_class]) if not i \
                    else classifier.cov_

                # add ellipse:
                coords = get_ellipse_coordinates(classifier.mu_[_class],
                                                 cov_mat)
                ellipse_traces.append(go.Scatter(x=coords[:, 0],
                                                 y=coords[:, 1],
                                                 line=dict(color="black"))
                                      )
                # if the given ellipse function needs to be used, uncomment this line:
                # ellipse_traces.append(get_ellipse(classifier.mu_[_class], cov_mat))

                # add middle gaussian markers:
                gaussian_markers.append(go.Scatter(
                    x=[classifier.mu_[_class][0]],
                    y=[classifier.mu_[_class][1]],
                    mode='markers',
                    marker=dict(color='black',
                                symbol='x',
                                size=15,
                                ))
                )

            # add decision boundary:
            # (wasn't asked, but I found it really useful)
            decision_boundary = decision_surface(classifier.predict,
                                                 lims[0], lims[1],
                                                 showscale=False)
            # add traces:
            traces = [decision_boundary] + [scatter_trace] + \
                      ellipse_traces + gaussian_markers

            [fig.add_trace(trace, row=1, col=i + 1) for trace in traces]
        fig.show()


# I did this function before I pulled the latest version, and saw you
# implemented it for me, so I left it here.
def get_ellipse_coordinates(mu, cov):
    # radius:
    pearson = cov[0, 1] / np.sqrt(cov[0, 0] * cov[1, 1])
    ellipse_r_x = np.sqrt(1 + pearson)
    ellipse_r_y = np.sqrt(1 - pearson)

    # base coordinates:
    step = np.linspace(0, 2 * np.pi, 100)
    ellipse_coords = np.column_stack(
        [ellipse_r_x * np.cos(step), ellipse_r_y * np.sin(step)])

    # translation:
    translation_matrix = np.tile([mu[0], mu[1]],
                                 (ellipse_coords.shape[0], 1))
    # rotation:
    quarter_pi = (np.pi / 4)
    rotation_matrix = np.array([[np.cos(quarter_pi), np.sin(quarter_pi)],
                                [-np.sin(quarter_pi), np.cos(quarter_pi)]])
    # scale:
    std_num = 2
    scale_matrix = np.array([[np.sqrt(cov[0, 0]) * std_num, 0],
                             [0, np.sqrt(cov[1, 1]) * std_num]])
    ellipse_coords = ellipse_coords @ rotation_matrix @ scale_matrix + \
                     translation_matrix

    return ellipse_coords


if __name__ == '__main__':
    np.random.seed(0)
    run_perceptron()
    compare_gaussian_classifiers()<|MERGE_RESOLUTION|>--- conflicted
+++ resolved
@@ -42,10 +42,7 @@
     """
     for n, f in [("Linearly Separable", "linearly_separable.npy"),
                  ("Linearly Inseparable", "linearly_inseparable.npy")]:
-<<<<<<< HEAD
-=======
         # Plot figure of loss as function of fitting iteration
->>>>>>> 9d35a8e3
         # Load dataset
         samples, labels = load_dataset(path.join('../datasets', f))
         losses = []
